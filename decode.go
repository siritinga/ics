// Copyright 2011 The Go Authors. All rights reserved.
// Use of this source code is governed by a BSD-style
// license that can be found in the LICENSE file.

// Package ics provides support for reading Apple's iCalendar file format.
package ics

import (
	"bufio"
	"bytes"
	"errors"
	"fmt"
	"io"
	"sort"
	"strings"
	"time"
)

// Calendar ...
type Calendar struct {
	Event []*Event
}

// Event ...
type Event struct {
	UID                            string
	Start, End                     time.Time
	Summary, Location, Description string
}

func (e *Event) String() string {
	s := make([]string, 0, 6)
	s = append(s, "UID:"+e.UID)
	s = append(s, "Start: "+e.Start.String())
	s = append(s, "End: "+e.End.String())
	s = append(s, "Summary: "+e.Summary)
	s = append(s, "Location: "+e.Location)
	s = append(s, "Description: "+e.Description)
	return strings.Join(s, "\n")
}

// Decode ...
func Decode(rd io.Reader) (c *Calendar, err error) {
	return decode(rd, true)
}

<<<<<<< HEAD
// DecodePreserveCRLF ...
=======
>>>>>>> 767b8d1d
func DecodePreserveCRLF(rd io.Reader) (c *Calendar, err error) {
	return decode(rd, false)
}

func decode(rd io.Reader, removeCRLF bool) (c *Calendar, err error) {
	r := bufio.NewReader(rd)
	for {
		key, value, err := decodeLine(r, removeCRLF)
		if err != nil {
			return nil, err
		}
		if key == "BEGIN" {
			if c == nil {
				if value != "VCALENDAR" {
					return nil, errors.New("didn't find BEGIN:VCALENDAR")
				}
				c = new(Calendar)
			}
			if value == "VEVENT" {
				e, err := decodeEvent(r, removeCRLF)
				if err != nil {
					return nil, err
				}
				c.Event = append(c.Event, e)
			}
		}
		if key == "END" && value == "VCALENDAR" {
			break
		}
	}
	sort.Sort(eventList(c.Event))
	return c, nil
}

func decodeEvent(r *bufio.Reader, removeCRLF bool) (*Event, error) {
	e := new(Event)
	var key, value string
	var err error
	for {
		if err != nil {
			if err == io.EOF {
				return e, nil
			}
			return nil, err
		}
		key, value, err = decodeLine(r, removeCRLF)
		// Fix dates
		if len(key) >= 7 && key[0:7] == "DTSTART" {
			key = "DTSTART"
		}
		if len(key) >= 5 && key[0:5] == "DTEND" {
			key = "DTEND"
		}
		value = UnescapeText(value, removeCRLF)
		switch key {
		case "END":
			if value != "VEVENT" {
				// Temporary ignore any other END. Problems with END:VALARM found.
				// return nil, errors.New("unexpected END value")
				continue

			} else {
				return e, nil
			}
		case "UID":
			e.UID = value
		case "DTSTART":
			e.Start, err = decodeTime(value)
		case "DTSTART;VALUE=DATE":
			e.Start, err = decodeTime(value)
		case "DTEND":
			e.End, err = decodeTime(value)
		case "DTEND;VALUE=DATE":
			e.End, err = decodeTime(value)
		case "SUMMARY":
			e.Summary = value
		case "LOCATION":
			e.Location = value
		case "DESCRIPTION":
			e.Description = value
		}
	}
}

func decodeTime(value string) (time.Time, error) {
	const layout = "20060102T150405Z"
	hora, err := time.Parse(layout, value)
	if err != nil {
		hora = time.Time{}
	}
	//fmt.Println(value, hora)
	return hora, nil
}

func decodeDate(value string) (time.Time, error) {
	const layout = "20060102"
	if len(value) < 8 {
		return time.Time{}, nil //Devolvemos fecha por defecto
	}
	return time.Parse(layout, value[0:8])
}

func decodeLine(r *bufio.Reader, removeCRLF bool) (key, value string, err error) {
	var buf bytes.Buffer
	done := false
	for !done {
		// get full line
		//		b, isPrefix, err := r.ReadLine()
		b, err := r.ReadBytes('\n')
		if err != nil {
			if err == io.EOF {
				done = true
			} else {
				return "", "", err
			}
		}
		if len(b) == 0 {
			//			return "", "", errors.New("unexpected blank line")
			continue
		}
		if b[0] == ' ' {
			b = b[1:]
		}
		buf.Write(b)

		b, err = r.Peek(1)
		if err != nil || b[0] != ' ' {
			break
		}
	}
	p := strings.SplitN(buf.String(), ":", 2)
	if len(p) != 2 {
		fmt.Println("ERROR: len(p)=", len(p), p)
		return "", "", errors.New("bad line, couldn't find key:value")
	}
	/*if !removeCRLF {
		trimmed1 := strings.Trim(p[0], " ")
		trimmed2 := strings.Trim(p[1], " ")
		return trimmed1, trimmed2, nil
	}*/
	trimmed1 := strings.Trim(p[0], " \r\n")
	trimmed2 := strings.Trim(p[1], " \r\n")
	return trimmed1, trimmed2, nil
}

type eventList []*Event

func (l eventList) Less(i, j int) bool {
	if l[i].Start.IsZero() {
		return true
	}
	if l[j].Start.IsZero() {
		return false
	}
	return l[i].Start.Before(l[j].Start)
}
func (l eventList) Swap(i, j int) { l[i], l[j] = l[j], l[i] }
func (l eventList) Len() int      { return len(l) }

<<<<<<< HEAD
// UnescapeText From https://github.com/laurent22/ical-go/blob/master/ical.go
=======
// From https://github.com/laurent22/ical-go/blob/master/ical.go
>>>>>>> 767b8d1d
func UnescapeText(s string, removeCRLF bool) string {
	s = strings.Replace(s, "\\;", ";", -1)
	s = strings.Replace(s, "\\,", ",", -1)
	if removeCRLF {
		s = strings.Replace(s, "\\n", "\n", -1)
	}
	s = strings.Replace(s, "\\\\", "\\", -1)
	if removeCRLF {
		s = strings.Replace(s, "\n", " ", -1)
	}
	s = strings.Replace(s, "&nbsp", " ", -1)
	return s
}<|MERGE_RESOLUTION|>--- conflicted
+++ resolved
@@ -44,10 +44,7 @@
 	return decode(rd, true)
 }
 
-<<<<<<< HEAD
 // DecodePreserveCRLF ...
-=======
->>>>>>> 767b8d1d
 func DecodePreserveCRLF(rd io.Reader) (c *Calendar, err error) {
 	return decode(rd, false)
 }
@@ -94,6 +91,7 @@
 			return nil, err
 		}
 		key, value, err = decodeLine(r, removeCRLF)
+		key, value, err = decodeLine(r, removeCRLF)
 		// Fix dates
 		if len(key) >= 7 && key[0:7] == "DTSTART" {
 			key = "DTSTART"
@@ -101,6 +99,7 @@
 		if len(key) >= 5 && key[0:5] == "DTEND" {
 			key = "DTEND"
 		}
+		value = UnescapeText(value, removeCRLF)
 		value = UnescapeText(value, removeCRLF)
 		switch key {
 		case "END":
@@ -207,12 +206,8 @@
 func (l eventList) Swap(i, j int) { l[i], l[j] = l[j], l[i] }
 func (l eventList) Len() int      { return len(l) }
 
-<<<<<<< HEAD
-// UnescapeText From https://github.com/laurent22/ical-go/blob/master/ical.go
-=======
 // From https://github.com/laurent22/ical-go/blob/master/ical.go
->>>>>>> 767b8d1d
-func UnescapeText(s string, removeCRLF bool) string {
+func UnescapeText(s string) string {
 	s = strings.Replace(s, "\\;", ";", -1)
 	s = strings.Replace(s, "\\,", ",", -1)
 	if removeCRLF {
